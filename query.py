--- conflicted
+++ resolved
@@ -10,17 +10,12 @@
 from langchain.prompts import PromptTemplate
 from langchain.chains import RetrievalQA
 from langchain.schema import Document
-
+from concurrent.futures import ThreadPoolExecutor
 load_dotenv()
 
 # Configuration
-<<<<<<< HEAD
-MODEL_NAME = "llama-3.1-8b-instant"
-EMBED_MODEL = "BAAI/bge-base-en-v1.5"
-=======
 MODEL_NAME = "llama-3.3-70b-versatile"
 EMBED_MODEL = "all-MiniLM-L6-v2"
->>>>>>> 724cb7b5
 INDEX_PATH = "faiss_index"
 
 # Global LLM cache
@@ -127,6 +122,10 @@
             }
         )
         
+        # retriever = vectorstore.as_retriever(
+        #     search_type="mmr", 
+        #     search_kwargs={"k": 5, "lambda_mult": 0.4}
+        # )
         # Try retrieval, fallback to basic if score threshold fails
         try:
             docs = retriever.get_relevant_documents(query_text)
@@ -237,6 +236,8 @@
         if cleanup_after:
             cleanup_chain_components(chain, retriever)
 
+
+
 def analyze_query_with_sources_fast(query_text: str, vectorstore, cleanup_after=True) -> dict:
     """Query with source information for debugging, with cleanup"""
     chain = None
