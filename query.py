import os
import json
import time
from dotenv import load_dotenv
import gc

from langchain_community.vectorstores import FAISS
from langchain_community.embeddings import HuggingFaceEmbeddings
from langchain_groq import ChatGroq
from langchain.prompts import PromptTemplate
from langchain.chains import RetrievalQA
from langchain.schema import Document

load_dotenv()

# Configuration
MODEL_NAME = "llama-3.3-70b-versatile"
EMBED_MODEL = "all-MiniLM-L6-v2"
INDEX_PATH = "faiss_index"

# Global LLM cache
_llm_cache = None

def get_llm():
    """Cached LLM with optimized settings"""
    global _llm_cache
    
    if _llm_cache is None:
        _llm_cache = ChatGroq(
            api_key=os.getenv("GROQ_API_KEY"),
            model_name=MODEL_NAME,
            temperature=0.0,  # Deterministic for accuracy
<<<<<<< HEAD
            max_tokens=300,   # Concise answers
=======
            max_tokens=512,   # Concise answers
>>>>>>> cd17c602
            request_timeout=10
        )
    return _llm_cache

def get_embeddings():
    """Get embeddings model"""
    return HuggingFaceEmbeddings(model_name=EMBED_MODEL)

def cleanup_chain_components(chain=None, retriever=None):
    """Clean up chain and retriever components"""
    try:
        if chain:
            # Clear chain components
            if hasattr(chain, 'combine_documents_chain'):
                del chain.combine_documents_chain
            if hasattr(chain, 'retriever'):
                del chain.retriever
            del chain
        
        if retriever:
            # Clear retriever
            if hasattr(retriever, 'vectorstore'):
                del retriever.vectorstore
            del retriever
        
        gc.collect()
        print("🧹 Chain components cleaned")
        
    except Exception as e:
        print(f"⚠️ Chain cleanup warning: {str(e)}")

# Optimized prompt for insurance/legal documents
INSURANCE_PROMPT = PromptTemplate(
    input_variables=["context", "question"],
    template="""
You are an expert insurance policy analyst. Use the provided context from the document to answer the question.

Context:
{context}

Question: {question}

Instructions:
<<<<<<< HEAD
- Respond clearly and concisely in 2-3 sentences maximum.
- If the answer is not found in the context, reply with: "Information not found in the document."
- Avoid unnecessary elaboration, filler, or repeated context.
- Use normal punctuation; do not include escape characters or special formatting.
=======
- Answer directly and specifically based only on the provided context
- Include relevant policy terms, conditions, and time periods
- If the context doesn't contain the answer, state "Information not found in the provided context"
- Be concise but complete
- You have to reply in paragraphs/sentences, feel free to use punctuation marks but avoid using escape characters and special characters
>>>>>>> cd17c602

Answer:
"""
)

def analyze_query_with_vectorstore_fast(query_text: str, vectorstore, cleanup_after=True) -> str:
    """
    Optimized query analysis with enhanced retrieval and cleanup
    """
    chain = None
    retriever = None
    
    try:
        llm = get_llm()
        
        # Enhanced retrieval with better scoring
        retriever = vectorstore.as_retriever(
            search_type="similarity_score_threshold",
            search_kwargs={
<<<<<<< HEAD
                "k": 4,
                "score_threshold": 0.2,  # Filter low-relevance results
                "fetch_k": 8  # Get more candidates, then filter
=======
                "k": 4,  # Increase to retrieve more chunks
                "score_threshold": 0.2,  # Lower threshold for broader recall
                "fetch_k": 12  # Increase candidates for better filtering
>>>>>>> cd17c602
            }
        )
        
        # Try retrieval, fallback to basic if score threshold fails
        try:
            docs = retriever.get_relevant_documents(query_text)
        except:
            # Fallback to basic similarity
            retriever = vectorstore.as_retriever(search_kwargs={"k": 4})
            docs = retriever.get_relevant_documents(query_text)
        
        if not docs:
            return "No relevant information found in the document."
        
        # Build chain with custom prompt
        chain = RetrievalQA.from_chain_type(
            llm=llm,
            chain_type="stuff",
            retriever=retriever,
            chain_type_kwargs={"prompt": INSURANCE_PROMPT},
            return_source_documents=False
        )
        
        # Execute query
        response = chain.invoke({"query": query_text})
        answer = response["result"].strip()
        
        # Clean up answer
        if answer.startswith("Answer:"):
            answer = answer[7:].strip()
        
        return answer
        
    except Exception as e:
        print(f"❌ Query error: {str(e)}")
        return f"Error processing query: {str(e)}"
    
    finally:
        # Cleanup chain components after query
        if cleanup_after:
            cleanup_chain_components(chain, retriever)

def analyze_multiple_queries_fast(questions: list, vectorstore, cleanup_after=True) -> list:
    """
    Batch process multiple questions efficiently with cleanup
    """
    chain = None
    retriever = None
    
    try:
        llm = get_llm()
        
        # Setup retriever once
        try:
            retriever = vectorstore.as_retriever(
                search_type="similarity_score_threshold",
<<<<<<< HEAD
                search_kwargs={"k": 4, "score_threshold": 0.2, "fetch_k": 8}
=======
                search_kwargs={"k": 4, "score_threshold": 0.2, "fetch_k": 12}
>>>>>>> cd17c602
            )
        except:
            retriever = vectorstore.as_retriever(search_kwargs={"k": 4})
        
        # Create chain once
        chain = RetrievalQA.from_chain_type(
            llm=llm,
            chain_type="stuff",
            retriever=retriever,
            chain_type_kwargs={"prompt": INSURANCE_PROMPT},
            return_source_documents=False
        )
        
        answers = []
        total_start = time.time()
        
        for i, question in enumerate(questions, 1):
            start = time.time()
            print(f"🔍 [{i}/{len(questions)}] Processing: {question}...")
            
            try:
                # Retrieve documents to get context
                docs = retriever.get_relevant_documents(question)
                context = "\n".join([doc.page_content for doc in docs])
                print(f"\nContext for question ', {context}...\n")
                
                response = chain.invoke({"query": question})
                answer = response["result"].strip()
                
                # Clean answer
                if answer.startswith("Answer:"):
                    answer = answer[7:].strip()
                
                answers.append(answer)
                print(f"✅ [{i}] Done in {time.time()-start:.1f}s")
                
            except Exception as e:
                error_msg = f"Error processing question: {str(e)}"
                answers.append(error_msg)
                print(f"❌ [{i}] Error: {str(e)}")
        
        total_time = time.time() - total_start
        print(f"📊 Batch completed: {len(questions)} questions in {total_time:.1f}s")
        print(f"⚡ Average: {total_time/len(questions):.1f}s per question")
        
        return answers
        
    except Exception as e:
        print(f"❌ Batch error: {str(e)}")
        return [f"Batch processing error: {str(e)}"] * len(questions)
    
    finally:
        # Cleanup after batch processing
        if cleanup_after:
            cleanup_chain_components(chain, retriever)

def analyze_query_with_sources_fast(query_text: str, vectorstore, cleanup_after=True) -> dict:
    """Query with source information for debugging, with cleanup"""
    chain = None
    retriever = None
    
    try:
        llm = get_llm()
        
        try:
            retriever = vectorstore.as_retriever(
                search_type="similarity_score_threshold",
<<<<<<< HEAD
                search_kwargs={"k": 3, "score_threshold": 0.2}
=======
                search_kwargs={"k": 4, "score_threshold": 0.2}
>>>>>>> cd17c602
            )
        except:
            retriever = vectorstore.as_retriever(search_kwargs={"k": 4})
        
        chain = RetrievalQA.from_chain_type(
            llm=llm,
            chain_type="stuff",
            retriever=retriever,
            chain_type_kwargs={"prompt": INSURANCE_PROMPT},
            return_source_documents=True
        )
        
        response = chain.invoke({"query": query_text})
        
        # Extract source info
        sources = []
        if "source_documents" in response:
            for i, doc in enumerate(response["source_documents"][:2]):
                sources.append({
                    "content": doc.page_content[:150] + "...",
                    "page": doc.metadata.get("page", f"chunk_{i+1}")
                })
        
        answer = response["result"].strip()
        if answer.startswith("Answer:"):
            answer = answer[7:].strip()
        
        return {
            "answer": answer,
            "sources": sources,
            "query": query_text
        }
        
    except Exception as e:
        return {
            "answer": f"Error: {str(e)}",
            "sources": [],
            "query": query_text
        }
    
    finally:
        # Cleanup after source query
        if cleanup_after:
            cleanup_chain_components(chain, retriever)

def query_with_auto_cleanup(vectorstore, query_text: str) -> str:
    """
    Wrapper function that automatically cleans up after single query
    """
    return analyze_query_with_vectorstore_fast(query_text, vectorstore, cleanup_after=True)

def batch_query_with_auto_cleanup(vectorstore, questions: list) -> list:
    """
    Wrapper function that automatically cleans up after batch queries
    """
    return analyze_multiple_queries_fast(questions, vectorstore, cleanup_after=True)

# Legacy support with cleanup
def analyze_query(query_text: str) -> str:
    """Legacy function for local FAISS index with cleanup"""
    embeddings = None
    vector_db = None
    
    try:
        embeddings = get_embeddings()
        vector_db = FAISS.load_local(
            INDEX_PATH, 
            embeddings, 
            allow_dangerous_deserialization=True
        )
        return analyze_query_with_vectorstore_fast(query_text, vector_db, cleanup_after=True)
        
    except Exception as e:
        return f"Error: {str(e)}"
    
    finally:
        # Clean up loaded components
        if vector_db:
            try:
                if hasattr(vector_db, 'index'):
                    del vector_db.index
                if hasattr(vector_db, 'docstore'):
                    vector_db.docstore.clear() if hasattr(vector_db.docstore, 'clear') else None
                del vector_db
            except:
                pass
        
        if embeddings:
            try:
                del embeddings
            except:
                pass
        
        gc.collect()

def validate_answer_quality(answer: str, question: str) -> bool:
    """Basic answer quality validation"""
    if not answer or len(answer.strip()) < 10:
        return False
    
    error_indicators = [
        "error processing",
        "information not found",
        "context doesn't contain",
        "unable to determine"
    ]
    
    return not any(indicator in answer.lower() for indicator in error_indicators)

def test_query_performance(vectorstore, test_questions: list):
    """Performance testing utility with cleanup"""
    print(f"🧪 Testing with {len(test_questions)} questions...")
    start = time.time()
    
    # Use batch processing with cleanup
    answers = analyze_multiple_queries_fast(test_questions, vectorstore, cleanup_after=True)
    
    total_time = time.time() - start
    avg_time = total_time / len(test_questions)
    
    # Quality metrics
    quality_count = sum(1 for i, ans in enumerate(answers) 
                       if validate_answer_quality(ans, test_questions[i]))
    
    print(f"📊 Performance Results:")
    print(f"   Total time: {total_time:.1f}s")
    print(f"   Avg per question: {avg_time:.1f}s")
    print(f"   Quality answers: {quality_count}/{len(test_questions)}")
    print(f"   Throughput: {len(test_questions)/total_time:.1f} q/sec")
    
    return answers

# Example usage functions that demonstrate the cleanup pattern
def process_single_query_example(vectorstore, question: str):
    """Example: Process single query with automatic cleanup"""
    print(f"🔍 Processing: {question}")
    
    answer = query_with_auto_cleanup(vectorstore, question)
    
    print(f"✅ Answer: {answer}")
    print("🧹 Memory cleaned automatically")
    
    return answer

def process_batch_queries_example(vectorstore, questions: list):
    """Example: Process multiple queries with automatic cleanup"""
    print(f"🔍 Processing {len(questions)} questions...")
    
    answers = batch_query_with_auto_cleanup(vectorstore, questions)
    
    print(f"✅ Processed {len(answers)} answers")
    print("🧹 Memory cleaned automatically")
    
    return answers

if __name__ == "__main__":
    print("🚀 Query Engine Test with Cleanup")
    
    test_questions = [
        "What is the grace period for premium payment?",
        "What is the waiting period for pre-existing diseases?", 
        "Does this policy cover maternity expenses?",
        "What is the waiting period for cataract surgery?",
        "What is the No Claim Discount offered?"
    ]
    
    embeddings = None
    vector_db = None
    
    try:
        embeddings = get_embeddings()
        vector_db = FAISS.load_local(
            INDEX_PATH, 
            embeddings, 
            allow_dangerous_deserialization=True
        )
        
        answers = test_query_performance(vector_db, test_questions)
        
        print("\n📋 Sample Results:")
        for i, (q, a) in enumerate(zip(test_questions[:3], answers[:3])):
            print(f"\nQ{i+1}: {q}")
            print(f"A{i+1}: {a[:120]}...")
            
    except Exception as e:
        print(f"❌ Test failed: {str(e)}")
        print("Run ingest.py first to create the index")
    
    finally:
        # Final cleanup
        print("🧹 Final cleanup...")
        
        if vector_db:
            try:
                if hasattr(vector_db, 'index'):
                    del vector_db.index
                if hasattr(vector_db, 'docstore'):
                    vector_db.docstore.clear() if hasattr(vector_db.docstore, 'clear') else None
                del vector_db
            except:
                pass
        
        if embeddings:
            try:
                del embeddings
            except:
                pass
        
        gc.collect()
        print("✅ All cleanup completed")<|MERGE_RESOLUTION|>--- conflicted
+++ resolved
@@ -30,11 +30,7 @@
             api_key=os.getenv("GROQ_API_KEY"),
             model_name=MODEL_NAME,
             temperature=0.0,  # Deterministic for accuracy
-<<<<<<< HEAD
-            max_tokens=300,   # Concise answers
-=======
-            max_tokens=512,   # Concise answers
->>>>>>> cd17c602
+            max_tokens=400,   # Concise answers
             request_timeout=10
         )
     return _llm_cache
@@ -78,18 +74,10 @@
 Question: {question}
 
 Instructions:
-<<<<<<< HEAD
 - Respond clearly and concisely in 2-3 sentences maximum.
 - If the answer is not found in the context, reply with: "Information not found in the document."
 - Avoid unnecessary elaboration, filler, or repeated context.
 - Use normal punctuation; do not include escape characters or special formatting.
-=======
-- Answer directly and specifically based only on the provided context
-- Include relevant policy terms, conditions, and time periods
-- If the context doesn't contain the answer, state "Information not found in the provided context"
-- Be concise but complete
-- You have to reply in paragraphs/sentences, feel free to use punctuation marks but avoid using escape characters and special characters
->>>>>>> cd17c602
 
 Answer:
 """
@@ -109,15 +97,9 @@
         retriever = vectorstore.as_retriever(
             search_type="similarity_score_threshold",
             search_kwargs={
-<<<<<<< HEAD
                 "k": 4,
                 "score_threshold": 0.2,  # Filter low-relevance results
                 "fetch_k": 8  # Get more candidates, then filter
-=======
-                "k": 4,  # Increase to retrieve more chunks
-                "score_threshold": 0.2,  # Lower threshold for broader recall
-                "fetch_k": 12  # Increase candidates for better filtering
->>>>>>> cd17c602
             }
         )
         
@@ -174,11 +156,7 @@
         try:
             retriever = vectorstore.as_retriever(
                 search_type="similarity_score_threshold",
-<<<<<<< HEAD
                 search_kwargs={"k": 4, "score_threshold": 0.2, "fetch_k": 8}
-=======
-                search_kwargs={"k": 4, "score_threshold": 0.2, "fetch_k": 12}
->>>>>>> cd17c602
             )
         except:
             retriever = vectorstore.as_retriever(search_kwargs={"k": 4})
@@ -246,11 +224,7 @@
         try:
             retriever = vectorstore.as_retriever(
                 search_type="similarity_score_threshold",
-<<<<<<< HEAD
                 search_kwargs={"k": 3, "score_threshold": 0.2}
-=======
-                search_kwargs={"k": 4, "score_threshold": 0.2}
->>>>>>> cd17c602
             )
         except:
             retriever = vectorstore.as_retriever(search_kwargs={"k": 4})
