import os
import requests
import tempfile
from urllib.parse import urlparse
from dotenv import load_dotenv
import time
import threading
from typing import Optional
import gc

from langchain_community.document_loaders import PyPDFLoader, Docx2txtLoader
from langchain.text_splitter import RecursiveCharacterTextSplitter
from langchain_community.embeddings import HuggingFaceEmbeddings
from langchain_community.vectorstores import FAISS

load_dotenv()

# Optimized parameters for accuracy vs speed
<<<<<<< HEAD
CHUNK_SIZE = 1800           # Smaller for better accuracy
CHUNK_OVERLAP = 1400        # Higher overlap for context preservation
EMBED_MODEL = "BAAI/bge-base-en-v1.5"
MAX_CHUNKS = 10000          # Limit for memory efficiency
=======
CHUNK_SIZE = 1100           # Smaller for better accuracy
CHUNK_OVERLAP = 300        # Higher overlap for context preservation
EMBED_MODEL = "all-MiniLM-L6-v2"
MAX_CHUNKS = 400          # Limit for memory efficiency
>>>>>>> 724cb7b5

# Global cache with thread safety
_embeddings_cache = None
_embeddings_lock = threading.Lock()

def get_embeddings():
    """Thread-safe cached embeddings"""
    global _embeddings_cache
    
    if _embeddings_cache is None:
        with _embeddings_lock:
            if _embeddings_cache is None:
                print(f"🔧 Loading embeddings: {EMBED_MODEL}")
                _embeddings_cache = HuggingFaceEmbeddings(
                    model_name=EMBED_MODEL,
                    model_kwargs={'device': 'cpu'},
                    encode_kwargs={'normalize_embeddings': True, 'batch_size': 32}
                )
    return _embeddings_cache

def cleanup_vectorstore(vectorstore):
    """Clean up vector store from memory"""
    try:
        if vectorstore is not None:
            # Clear FAISS index
            if hasattr(vectorstore, 'index'):
                del vectorstore.index
            
            # Clear document store
            if hasattr(vectorstore, 'docstore'):
                vectorstore.docstore.clear() if hasattr(vectorstore.docstore, 'clear') else None
                del vectorstore.docstore
            
            # Clear index to docstore mapping
            if hasattr(vectorstore, 'index_to_docstore_id'):
                vectorstore.index_to_docstore_id.clear()
                del vectorstore.index_to_docstore_id
            
            del vectorstore
            
        # Force garbage collection
        gc.collect()
        print("🧹 Vector store cleaned from memory")
        
    except Exception as e:
        print(f"⚠️ Cleanup warning: {str(e)}")

def cleanup_chunks(chunks):
    """Clean up chunks from memory"""
    try:
        if chunks:
            for chunk in chunks:
                if hasattr(chunk, 'page_content'):
                    del chunk.page_content
                if hasattr(chunk, 'metadata'):
                    chunk.metadata.clear()
                    del chunk.metadata
            chunks.clear()
            del chunks
        
        gc.collect()
        print("🧹 Chunks cleaned from memory")
        
    except Exception as e:
        print(f"⚠️ Chunk cleanup warning: {str(e)}")

def download_document(url: str) -> str:
    """Optimized document download with proper error handling"""
    print("📥 Downloading document...")
    start = time.time()
    
    try:
        with requests.Session() as session:
            session.headers.update({
                'User-Agent': 'Mozilla/5.0 (compatible; DocumentProcessor/1.0)'
            })
            
            response = session.get(url, stream=True, timeout=20)
            response.raise_for_status()
            
            # Determine file extension
            parsed_url = urlparse(url)
            ext = os.path.splitext(parsed_url.path)[1]
            if not ext:
                content_type = response.headers.get('content-type', '')
                ext = '.pdf' if 'pdf' in content_type else '.docx'
            
            # Stream to temporary file
            with tempfile.NamedTemporaryFile(delete=False, suffix=ext) as temp_file:
                for chunk in response.iter_content(chunk_size=8192):
                    if chunk:
                        temp_file.write(chunk)
                temp_path = temp_file.name
            
            size_mb = os.path.getsize(temp_path) / (1024 * 1024)
            print(f"✅ Downloaded {size_mb:.1f}MB in {time.time()-start:.1f}s")
            return temp_path
            
    except Exception as e:
        raise Exception(f"Download failed: {str(e)}")

def load_document(file_path: str):
    """Load document with content filtering"""
    print("📄 Loading document...")
    start = time.time()
    
    ext = os.path.splitext(file_path)[1].lower()
    
    try:
        if ext == '.pdf':
            loader = PyPDFLoader(file_path)
        elif ext in ['.docx', '.doc']:
            loader = Docx2txtLoader(file_path)
        else:
            loader = PyPDFLoader(file_path)  # Default to PDF
        
        docs = loader.load()
        
        # Filter meaningful content
        filtered_docs = []
        for doc in docs:
            content = doc.page_content.strip()
            if len(content) > 100 and not content.isspace():
                # Clean content
                doc.page_content = ' '.join(content.split())
                filtered_docs.append(doc)
        
        print(f"✅ Loaded {len(filtered_docs)} pages in {time.time()-start:.1f}s")
        return filtered_docs
        
    except Exception as e:
        raise Exception(f"Document loading failed: {str(e)}")

def smart_chunk_documents(documents):
    """Smart chunking with accuracy focus"""
    print("✂️ Smart chunking...")
    start = time.time()
    
    splitter = RecursiveCharacterTextSplitter(
        chunk_size=CHUNK_SIZE,
        chunk_overlap=CHUNK_OVERLAP,
        separators=["\n\n", "\n", ". ", "! ", "? ", " "],
        keep_separator=True,
        add_start_index=True
    )
    
    chunks = splitter.split_documents(documents)
    
    # Quality filtering
    quality_chunks = []
    for chunk in chunks:
        content = chunk.page_content.strip()
        if (len(content) > 50 and 
            len(content.split()) > 8 and  # At least 8 words
            not content.lower().startswith(('page', 'chapter', 'section'))):
            quality_chunks.append(chunk)
    
    # Limit chunks for performance
    if len(quality_chunks) > MAX_CHUNKS:
        print(f"⚠️ Limiting to {MAX_CHUNKS} best chunks")
        quality_chunks = quality_chunks[:MAX_CHUNKS]
    
    print(f"✅ Created {len(quality_chunks)} chunks in {time.time()-start:.1f}s")
    return quality_chunks

def create_vectorstore(chunks):
    """Create optimized vector store"""
    print(f"🧠 Creating vector store from {len(chunks)} chunks...")
    start = time.time()
    
    embeddings = get_embeddings()
    vectorstore = FAISS.from_documents(chunks, embeddings)
    
    print(f"✅ Vector store ready in {time.time()-start:.1f}s")
    return vectorstore

def process_document_from_url(document_url: str, cleanup_after_use: bool = True, return_chunks: bool = False):
    """Main processing pipeline with optional cleanup"""
    total_start = time.time()
    temp_file = None
    chunks = None
    documents = None
    
    try:
        # Ensure embeddings are loaded
        get_embeddings()
        
        # Pipeline steps
        temp_file = download_document(document_url)
        documents = load_document(temp_file)
        chunks = smart_chunk_documents(documents)
        vectorstore = create_vectorstore(chunks)
        
        total_time = time.time() - total_start
        print(f"🎉 TOTAL TIME: {total_time:.1f}s")
        print(f"📊 Rate: {len(chunks)/total_time:.1f} chunks/sec")
        
        # Optional cleanup of intermediate data
        if cleanup_after_use:
            # Clean up documents (no longer needed)
            if documents:
                for doc in documents:
                    if hasattr(doc, 'page_content'):
                        del doc.page_content
                    if hasattr(doc, 'metadata'):
                        doc.metadata.clear()
                documents.clear()
                del documents
                documents = None
            
            # Keep chunks reference for manual cleanup later
            # Don't clean chunks here as they're still referenced in vectorstore
        
        # Return format based on parameters
        if return_chunks:
            return vectorstore, chunks
        else:
            return vectorstore
        
    except Exception as e:
        print(f"❌ Pipeline error: {str(e)}")
        # Cleanup on error
        if chunks:
            cleanup_chunks(chunks)
        if documents:
            for doc in documents:
                if hasattr(doc, 'page_content'):
                    del doc.page_content
            documents.clear()
        raise
    finally:
        if temp_file and os.path.exists(temp_file):
            try:
                os.unlink(temp_file)
                print("🧹 Cleaned up temp file")
            except:
                pass

def process_and_query_with_cleanup(document_url: str, query_function, *query_args):
    """
    Process document, run queries, then clean up everything
    
    Args:
        document_url: URL to process
        query_function: Function to call for querying (from query.py)
        *query_args: Arguments to pass to query_function
    
    Returns:
        Query results
    """
    vectorstore = None
    chunks = None
    
    try:
        # Process document
        vectorstore, chunks = process_document_from_url(document_url, cleanup_after_use=False)
        
        # Run queries
        print("🔍 Running queries...")
        query_start = time.time()
        
        # Call the query function with vectorstore and other args
        results = query_function(vectorstore, *query_args)
        
        query_time = time.time() - query_start
        print(f"✅ Queries completed in {query_time:.1f}s")
        
        return results
        
    finally:
        # Always cleanup, even if queries fail
        print("🧹 Starting cleanup...")
        
        if chunks:
            cleanup_chunks(chunks)
        
        if vectorstore:
            cleanup_vectorstore(vectorstore)
        
        # Final garbage collection
        gc.collect()
        print("✅ Complete cleanup finished")

def warmup_embeddings():
    """Initialize embeddings model"""
    print("🔥 Warming up embeddings...")
    start = time.time()
    
    embeddings = get_embeddings()
    # Process dummy text to initialize
    embeddings.embed_documents(["Insurance policy coverage and benefits."])
    
    print(f"✅ Warmup done in {time.time()-start:.1f}s")

# Legacy compatibility
def load_documents_from_directory(data_path):
    from langchain_community.document_loaders import DirectoryLoader, TextLoader
    loader = DirectoryLoader(data_path, glob="**/*.pdf", loader_cls=PyPDFLoader)
    return loader.load()<|MERGE_RESOLUTION|>--- conflicted
+++ resolved
@@ -16,17 +16,10 @@
 load_dotenv()
 
 # Optimized parameters for accuracy vs speed
-<<<<<<< HEAD
-CHUNK_SIZE = 1800           # Smaller for better accuracy
-CHUNK_OVERLAP = 1400        # Higher overlap for context preservation
-EMBED_MODEL = "BAAI/bge-base-en-v1.5"
-MAX_CHUNKS = 10000          # Limit for memory efficiency
-=======
 CHUNK_SIZE = 1100           # Smaller for better accuracy
 CHUNK_OVERLAP = 300        # Higher overlap for context preservation
 EMBED_MODEL = "all-MiniLM-L6-v2"
 MAX_CHUNKS = 400          # Limit for memory efficiency
->>>>>>> 724cb7b5
 
 # Global cache with thread safety
 _embeddings_cache = None
